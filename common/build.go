package common

import (
	"context"
	"errors"
	"fmt"
	"net/url"
	"os"
	"path"
	"strconv"
	"strings"
	"time"

	"github.com/Sirupsen/logrus"

	"gitlab.com/gitlab-org/gitlab-runner/helpers"
)

type GitStrategy int

const (
	GitClone GitStrategy = iota
	GitFetch
	GitNone
)

type SubmoduleStrategy int

const (
	SubmoduleInvalid SubmoduleStrategy = iota
	SubmoduleNone
	SubmoduleNormal
	SubmoduleRecursive
)

type BuildRuntimeState string

const (
	BuildRunStatePending      BuildRuntimeState = "pending"
	BuildRunRuntimeRunning    BuildRuntimeState = "running"
	BuildRunRuntimeFinished   BuildRuntimeState = "finished"
	BuildRunRuntimeCanceled   BuildRuntimeState = "canceled"
	BuildRunRuntimeTerminated BuildRuntimeState = "terminated"
	BuildRunRuntimeTimedout   BuildRuntimeState = "timedout"
)

type BuildStage string

const (
	BuildStagePrepare           BuildStage = "prepare_script"
	BuildStageGetSources        BuildStage = "get_sources"
	BuildStageRestoreCache      BuildStage = "restore_cache"
	BuildStageDownloadArtifacts BuildStage = "download_artifacts"
	BuildStageUserScript        BuildStage = "build_script"
	BuildStageAfterScript       BuildStage = "after_script"
	BuildStageArchiveCache      BuildStage = "archive_cache"
	BuildStageUploadArtifacts   BuildStage = "upload_artifacts"
)

type Build struct {
	JobResponse `yaml:",inline"`

	SystemInterrupt  chan os.Signal `json:"-" yaml:"-"`
	RootDir          string         `json:"-" yaml:"-"`
	BuildDir         string         `json:"-" yaml:"-"`
	CacheDir         string         `json:"-" yaml:"-"`
	Hostname         string         `json:"-" yaml:"-"`
	Runner           *RunnerConfig  `json:"runner"`
	ExecutorData     ExecutorData
	ExecutorFeatures FeaturesInfo `json:"-" yaml:"-"`

	// Unique ID for all running builds on this runner
	RunnerID int `json:"runner_id"`

	// Unique ID for all running builds on this runner and this project
	ProjectRunnerID int `json:"project_runner_id"`

	CurrentStage BuildStage
	CurrentState BuildRuntimeState

	executorStageResolver func() ExecutorStage
<<<<<<< HEAD
	logger                BuildLogger
=======
	allVariables          JobVariables
>>>>>>> 0609dde6
}

func (b *Build) Log() *logrus.Entry {
	return b.Runner.Log().WithField("job", b.ID).WithField("project", b.JobInfo.ProjectID)
}

func (b *Build) ProjectUniqueName() string {
	return fmt.Sprintf("runner-%s-project-%d-concurrent-%d",
		b.Runner.ShortDescription(), b.JobInfo.ProjectID, b.ProjectRunnerID)
}

func (b *Build) ProjectSlug() (string, error) {
	url, err := url.Parse(b.GitInfo.RepoURL)
	if err != nil {
		return "", err
	}
	if url.Host == "" {
		return "", errors.New("only URI reference supported")
	}

	slug := url.Path
	slug = strings.TrimSuffix(slug, ".git")
	slug = path.Clean(slug)
	if slug == "." {
		return "", errors.New("invalid path")
	}
	if strings.Contains(slug, "..") {
		return "", errors.New("it doesn't look like a valid path")
	}
	return slug, nil
}

func (b *Build) ProjectUniqueDir(sharedDir bool) string {
	dir, err := b.ProjectSlug()
	if err != nil {
		dir = fmt.Sprintf("project-%d", b.JobInfo.ProjectID)
	}

	// for shared dirs path is constructed like this:
	// <some-path>/runner-short-id/concurrent-id/group-name/project-name/
	// ex.<some-path>/01234567/0/group/repo/
	if sharedDir {
		dir = path.Join(
			fmt.Sprintf("%s", b.Runner.ShortDescription()),
			fmt.Sprintf("%d", b.ProjectRunnerID),
			dir,
		)
	}
	return dir
}

func (b *Build) FullProjectDir() string {
	return helpers.ToSlash(b.BuildDir)
}

func (b *Build) StartBuild(rootDir, cacheDir string, sharedDir bool) {
	b.RootDir = rootDir
	b.BuildDir = path.Join(rootDir, b.ProjectUniqueDir(sharedDir))
	b.CacheDir = path.Join(cacheDir, b.ProjectUniqueDir(false))
}

func (b *Build) executeStage(ctx context.Context, buildStage BuildStage, executor Executor) error {
	b.CurrentStage = buildStage

	shell := executor.Shell()
	if shell == nil {
		return errors.New("No shell defined")
	}

	script, err := GenerateShellScript(buildStage, *shell)
	if err != nil {
		return err
	}

	// Nothing to execute
	if script == "" {
		return nil
	}

	cmd := ExecutorCommand{
		Context: ctx,
		Script:  script,
	}

	switch buildStage {
	case BuildStageUserScript, BuildStageAfterScript: // use custom build environment
		cmd.Predefined = false
	default: // all other stages use a predefined build environment
		cmd.Predefined = true
	}

	section := helpers.BuildSection{
		Name:        string(buildStage),
		SkipMetrics: !b.JobResponse.Features.TraceSections,
		Run:         func() error { return executor.Run(cmd) },
	}
	return section.Execute(&b.logger)
}

func (b *Build) executeUploadArtifacts(ctx context.Context, state error, executor Executor) (err error) {
	var uploadError error

	for _, artifact := range b.JobResponse.Artifacts {
		if artifact.ShouldUpload(state) {
			uploadError = b.executeStage(ctx, BuildStageUploadArtifacts, executor)
		}
		if uploadError != nil {
			err = uploadError
		}
	}

	return
}

func (b *Build) executeScript(ctx context.Context, executor Executor) error {
	// Prepare stage
	err := b.executeStage(ctx, BuildStagePrepare, executor)

	if err == nil {
		err = b.attemptExecuteStage(ctx, BuildStageGetSources, executor, b.GetGetSourcesAttempts())
	}
	if err == nil {
		err = b.attemptExecuteStage(ctx, BuildStageRestoreCache, executor, b.GetRestoreCacheAttempts())
	}
	if err == nil {
		err = b.attemptExecuteStage(ctx, BuildStageDownloadArtifacts, executor, b.GetDownloadArtifactsAttempts())
	}

	if err == nil {
		// Execute user build script (before_script + script)
		err = b.executeStage(ctx, BuildStageUserScript, executor)

		// Execute after script (after_script)
		timeoutContext, timeoutCancel := context.WithTimeout(ctx, AfterScriptTimeout)
		defer timeoutCancel()

		b.executeStage(timeoutContext, BuildStageAfterScript, executor)
	}

	// Execute post script (cache store, artifacts upload)
	if err == nil {
		err = b.executeStage(ctx, BuildStageArchiveCache, executor)
	}

	jobState := err
	err = b.executeUploadArtifacts(ctx, jobState, executor)

	// Use job's error if set
	if jobState != nil {
		err = jobState
	}
	return err
}

func (b *Build) attemptExecuteStage(ctx context.Context, buildStage BuildStage, executor Executor, attempts int) (err error) {
	if attempts < 1 || attempts > 10 {
		return fmt.Errorf("Number of attempts out of the range [1, 10] for stage: %s", buildStage)
	}
	for attempt := 0; attempt < attempts; attempt++ {
		if err = b.executeStage(ctx, buildStage, executor); err == nil {
			return
		}
	}
	return
}

func (b *Build) GetBuildTimeout() time.Duration {
	buildTimeout := b.RunnerInfo.Timeout
	if buildTimeout <= 0 {
		buildTimeout = DefaultTimeout
	}
	return time.Duration(buildTimeout) * time.Second
}

func (b *Build) handleError(err error) error {
	switch err {
	case context.Canceled:
		b.CurrentState = BuildRunRuntimeCanceled
		return &BuildError{Inner: errors.New("canceled")}

	case context.DeadlineExceeded:
		b.CurrentState = BuildRunRuntimeTimedout
		return &BuildError{Inner: fmt.Errorf("execution took longer than %v seconds", b.GetBuildTimeout())}

	default:
		b.CurrentState = BuildRunRuntimeFinished
		return err
	}
}

func (b *Build) run(ctx context.Context, executor Executor) (err error) {
	b.CurrentState = BuildRunRuntimeRunning

	buildFinish := make(chan error, 1)

	runContext, runCancel := context.WithCancel(context.Background())
	defer runCancel()

	// Run build script
	go func() {
		buildFinish <- b.executeScript(runContext, executor)
	}()

	// Wait for signals: cancel, timeout, abort or finish
	b.Log().Debugln("Waiting for signals...")
	select {
	case <-ctx.Done():
		err = b.handleError(ctx.Err())

	case signal := <-b.SystemInterrupt:
		err = fmt.Errorf("aborted: %v", signal)
		b.CurrentState = BuildRunRuntimeTerminated

	case err = <-buildFinish:
		b.CurrentState = BuildRunRuntimeFinished
		return err
	}

	b.Log().WithError(err).Debugln("Waiting for build to finish...")

	// Wait till we receive that build did finish
	runCancel()
	<-buildFinish
	return err
}

func (b *Build) retryCreateExecutor(options ExecutorPrepareOptions, provider ExecutorProvider, logger BuildLogger) (executor Executor, err error) {
	for tries := 0; tries < PreparationRetries; tries++ {
		executor = provider.Create()
		if executor == nil {
			err = errors.New("failed to create executor")
			return
		}

		b.executorStageResolver = executor.GetCurrentStage

		err = executor.Prepare(options)
		if err == nil {
			break
		}
		if executor != nil {
			executor.Cleanup()
			executor = nil
		}
		if _, ok := err.(*BuildError); ok {
			break
		} else if options.Context.Err() != nil {
			return nil, b.handleError(options.Context.Err())
		}

		logger.SoftErrorln("Preparation failed:", err)
		logger.Infoln("Will be retried in", PreparationRetryInterval, "...")
		time.Sleep(PreparationRetryInterval)
	}
	return
}

func (b *Build) CurrentExecutorStage() ExecutorStage {
	if b.executorStageResolver == nil {
		b.executorStageResolver = func() ExecutorStage {
			return ExecutorStage("")
		}
	}

	return b.executorStageResolver()
}

func (b *Build) Run(globalConfig *Config, trace JobTrace) (err error) {
	var executor Executor

	b.logger = NewBuildLogger(trace, b.Log())
	b.logger.Println(fmt.Sprintf("Running with %s\n  on %s (%s)", AppVersion.Line(), b.Runner.Name, b.Runner.ShortDescription()))

	b.CurrentState = BuildRunStatePending

	defer func() {
		if _, ok := err.(*BuildError); ok {
			b.logger.SoftErrorln("Job failed:", err)
			trace.Fail(err)
		} else if err != nil {
			b.logger.Errorln("Job failed (system failure):", err)
			trace.Fail(err)
		} else {
			b.logger.Infoln("Job succeeded")
			trace.Success()
		}
		if executor != nil {
			executor.Cleanup()
		}
	}()

	context, cancel := context.WithTimeout(context.Background(), b.GetBuildTimeout())
	defer cancel()

	trace.SetCancelFunc(cancel)

	options := ExecutorPrepareOptions{
		Config:  b.Runner,
		Build:   b,
		Trace:   trace,
		User:    globalConfig.User,
		Context: context,
	}

	provider := GetExecutor(b.Runner.Executor)
	if provider == nil {
		return errors.New("executor not found")
	}

<<<<<<< HEAD
	executor, err = b.retryCreateExecutor(options, provider, b.logger)
=======
	provider.GetFeatures(&b.ExecutorFeatures)

	executor, err = b.retryCreateExecutor(options, provider, logger)
>>>>>>> 0609dde6
	if err == nil {
		err = b.run(context, executor)
	}
	if executor != nil {
		executor.Finish(err)
	}
	return err
}

func (b *Build) String() string {
	return helpers.ToYAML(b)
}

func (b *Build) GetDefaultVariables() JobVariables {
	return JobVariables{
		{Key: "CI_PROJECT_DIR", Value: b.FullProjectDir(), Public: true, Internal: true, File: false},
		{Key: "CI_SERVER", Value: "yes", Public: true, Internal: true, File: false},
	}
}

func (b *Build) GetSharedEnvVariable() JobVariable {
	env := JobVariable{Value: "true", Public: true, Internal: true, File: false}
	if b.IsSharedEnv() {
		env.Key = "CI_SHARED_ENVIRONMENT"
	} else {
		env.Key = "CI_DISPOSABLE_ENVIRONMENT"
	}

	return env
}

func (b *Build) GetCITLSVariables() JobVariables {
	variables := JobVariables{}
	if b.TLSCAChain != "" {
		variables = append(variables, JobVariable{"CI_SERVER_TLS_CA_FILE", b.TLSCAChain, true, true, true})
	}
	if b.TLSAuthCert != "" && b.TLSAuthKey != "" {
		variables = append(variables, JobVariable{"CI_SERVER_TLS_CERT_FILE", b.TLSAuthCert, true, true, true})
		variables = append(variables, JobVariable{"CI_SERVER_TLS_KEY_FILE", b.TLSAuthKey, true, true, true})
	}
	return variables
}

func (b *Build) GetGitTLSVariables() JobVariables {
	variables := JobVariables{}
	if b.TLSCAChain != "" {
		variables = append(variables, JobVariable{"GIT_SSL_CAINFO", b.TLSCAChain, true, true, true})
	}
	if b.TLSAuthCert != "" && b.TLSAuthKey != "" {
		variables = append(variables, JobVariable{"GIT_SSL_CERT", b.TLSAuthCert, true, true, true})
		variables = append(variables, JobVariable{"GIT_SSL_KEY", b.TLSAuthKey, true, true, true})
	}
	return variables
}

func (b *Build) IsSharedEnv() bool {
	return b.ExecutorFeatures.Shared
}

func (b *Build) GetAllVariables() JobVariables {
	if b.allVariables != nil {
		return b.allVariables
	}

	variables := make(JobVariables, 0)
	if b.Runner != nil {
		variables = append(variables, b.Runner.GetVariables()...)
	}
	variables = append(variables, b.GetDefaultVariables()...)
	variables = append(variables, b.GetCITLSVariables()...)
	variables = append(variables, b.Variables...)
	variables = append(variables, b.GetSharedEnvVariable())

	b.allVariables = variables.Expand()
	return b.allVariables
}

func (b *Build) GetGitDepth() string {
	return b.GetAllVariables().Get("GIT_DEPTH")
}

func (b *Build) GetGitStrategy() GitStrategy {
	switch b.GetAllVariables().Get("GIT_STRATEGY") {
	case "clone":
		return GitClone

	case "fetch":
		return GitFetch

	case "none":
		return GitNone

	default:
		if b.AllowGitFetch {
			return GitFetch
		}

		return GitClone
	}
}

func (b *Build) GetGitCheckout() bool {
	if b.GetGitStrategy() == GitNone {
		return false
	}

	strCheckout := b.GetAllVariables().Get("GIT_CHECKOUT")
	if len(strCheckout) == 0 {
		return true
	}

	checkout, err := strconv.ParseBool(strCheckout)
	if err != nil {
		return true
	}
	return checkout
}

func (b *Build) GetSubmoduleStrategy() SubmoduleStrategy {
	if b.GetGitStrategy() == GitNone {
		return SubmoduleNone
	}
	switch b.GetAllVariables().Get("GIT_SUBMODULE_STRATEGY") {
	case "normal":
		return SubmoduleNormal

	case "recursive":
		return SubmoduleRecursive

	case "none", "":
		// Default (legacy) behavior is to not update/init submodules
		return SubmoduleNone

	default:
		// Will cause an error in AbstractShell) writeSubmoduleUpdateCmds
		return SubmoduleInvalid
	}
}

func (b *Build) IsDebugTraceEnabled() bool {
	trace, err := strconv.ParseBool(b.GetAllVariables().Get("CI_DEBUG_TRACE"))
	if err != nil {
		return false
	}

	return trace
}

func (b *Build) GetDockerAuthConfig() string {
	return b.GetAllVariables().Get("DOCKER_AUTH_CONFIG")
}

func (b *Build) GetGetSourcesAttempts() int {
	retries, err := strconv.Atoi(b.GetAllVariables().Get("GET_SOURCES_ATTEMPTS"))
	if err != nil {
		return DefaultGetSourcesAttempts
	}
	return retries
}

func (b *Build) GetDownloadArtifactsAttempts() int {
	retries, err := strconv.Atoi(b.GetAllVariables().Get("ARTIFACT_DOWNLOAD_ATTEMPTS"))
	if err != nil {
		return DefaultArtifactDownloadAttempts
	}
	return retries
}

func (b *Build) GetRestoreCacheAttempts() int {
	retries, err := strconv.Atoi(b.GetAllVariables().Get("RESTORE_CACHE_ATTEMPTS"))
	if err != nil {
		return DefaultRestoreCacheAttempts
	}
	return retries
}

func (b *Build) GetCacheRequestTimeout() int {
	timeout, err := strconv.Atoi(b.GetAllVariables().Get("CACHE_REQUEST_TIMEOUT"))
	if err != nil {
		return DefaultCacheRequestTimeout
	}
	return timeout
}<|MERGE_RESOLUTION|>--- conflicted
+++ resolved
@@ -79,11 +79,8 @@
 	CurrentState BuildRuntimeState
 
 	executorStageResolver func() ExecutorStage
-<<<<<<< HEAD
 	logger                BuildLogger
-=======
 	allVariables          JobVariables
->>>>>>> 0609dde6
 }
 
 func (b *Build) Log() *logrus.Entry {
@@ -393,13 +390,9 @@
 		return errors.New("executor not found")
 	}
 
-<<<<<<< HEAD
+	provider.GetFeatures(&b.ExecutorFeatures)
+
 	executor, err = b.retryCreateExecutor(options, provider, b.logger)
-=======
-	provider.GetFeatures(&b.ExecutorFeatures)
-
-	executor, err = b.retryCreateExecutor(options, provider, logger)
->>>>>>> 0609dde6
 	if err == nil {
 		err = b.run(context, executor)
 	}
