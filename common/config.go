--- conflicted
+++ resolved
@@ -129,15 +129,12 @@
 	ServiceCPUs   string               `toml:"service_cpus,omitempty" json:"service_cpus" long:"service-cpus" env:"KUBERNETES_SERVICE_CPUS" description:"The CPU allocation given to build service containers"`
 	ServiceMemory string               `toml:"service_memory,omitempty" json:"service_memory" long:"service-memory" env:"KUBERNETES_SERVICE_MEMORY" description:"The amount of memory allocated to build service containers"`
 	PullPolicy    KubernetesPullPolicy `toml:"pull_policy,omitempty" json:"pull_policy" long:"pull-policy" env:"KUBERNETES_PULL_POLICY" description:"Policy for if/when to pull a container image (never, if-not-present, always). The cluster default will be used if not set"`
-<<<<<<< HEAD
-	PollInterval  int                  `toml:"poll_interval,omitempty" json:"poll_interval" long:"poll-interval" env:"KUBERNETES_POLL_INTERVAL" description:"How frequently, in seconds, the runner will poll the Kubernetes container it has just created to check its status. [Default: 3]"`
-	PollTimeout   int                  `toml:"poll_timeout,omitempty" json:"poll_timeout" long:"poll-timeout" env:"KUBERNETES_POLL_TIMEOUT" description:"The amount of time, in seconds, that needs to pass before the runner will timeout attempting to connect to the conainer it has just created (useful for queueing more builds that the cluster can handle at a time) [Default: 180]"`
-=======
 	NodeSelector  map[string]string    `toml:"node_selector,omitempty" json:"node_selector" long:"node-selector" description:"A toml table/json object of key=value. Value is expected to be a string. When set this will create pods on k8s nodes that match all the key=value pairs."`
-	HelperCPUs    string               `toml:"helper_cpus" json:"helper_cpus" long:"helper-cpus" env:"KUBERNETES_HELPER_CPUS" description:"The CPU allocation given to build helper containers"`
-	HelperMemory  string               `toml:"helper_memory" json:"helper_memory" long:"helper-memory" env:"KUBERNETES_HELPER_MEMORY" description:"The amount of memory allocated to build helper containers"`
-	HelperImage   string               `toml:"helper_image" json:"helper_image" long:"helper-image" env:"KUBERNETES_HELPER_IMAGE" description:"[ADVANCED] Override the default helper image used to clone repos and upload artifacts"`
->>>>>>> c795110f
+	HelperCPUs    string               `toml:"helper_cpus,omitempty" json:"helper_cpus" long:"helper-cpus" env:"KUBERNETES_HELPER_CPUS" description:"The CPU allocation given to build helper containers"`
+	HelperMemory  string               `toml:"helper_memory,omitempty" json:"helper_memory" long:"helper-memory" env:"KUBERNETES_HELPER_MEMORY" description:"The amount of memory allocated to build helper containers"`
+	HelperImage   string               `toml:"helper_image,omitempty" json:"helper_image" long:"helper-image" env:"KUBERNETES_HELPER_IMAGE" description:"[ADVANCED] Override the default helper image used to clone repos and upload artifacts"`
+	PollInterval  int                  `toml:"poll_interval,omitempty" json:"poll_interval" long:"poll-interval" env:"KUBERNETES_POLL_INTERVAL" description:"How frequently, in seconds, the runner will poll the Kubernetes pod it has just created to check its status"`
+	PollTimeout   int                  `toml:"poll_timeout,omitzero" json:"poll_timeout" long:"poll-timeout" env:"KUBERNETES_POLL_TIMEOUT" description:"The total amount of time, in seconds, that needs to pass before the runner will timeout attempting to connect to the pod it has just created (useful for queueing more builds that the cluster can handle at a time)"`
 }
 
 type RunnerCredentials struct {
