package common

import (
	"bufio"
	"bytes"
	"errors"
	"io/ioutil"
	"os"
	"time"

	"fmt"
	"path/filepath"

	"github.com/BurntSushi/toml"
	log "github.com/Sirupsen/logrus"
	"gitlab.com/gitlab-org/gitlab-ci-multi-runner/helpers"
	"gitlab.com/gitlab-org/gitlab-ci-multi-runner/helpers/docker"
	"gitlab.com/gitlab-org/gitlab-ci-multi-runner/helpers/ssh"
	"gitlab.com/gitlab-org/gitlab-ci-multi-runner/helpers/timeperiod"
)

type DockerPullPolicy string

const (
	PullPolicyAlways       = "always"
	PullPolicyNever        = "never"
	PullPolicyIfNotPresent = "if-not-present"
)

// Get returns one of the predefined values or returns an error if the value can't match the predefined
func (p DockerPullPolicy) Get() (DockerPullPolicy, error) {
	// Default policy is always
	if p == "" {
		return PullPolicyAlways, nil
	}

	// Verify pull policy
	if p != PullPolicyNever &&
		p != PullPolicyIfNotPresent &&
		p != PullPolicyAlways {
		return "", fmt.Errorf("unsupported docker-pull-policy: %v", p)
	}
	return p, nil
}

type DockerConfig struct {
	docker_helpers.DockerCredentials
	Hostname               string           `toml:"hostname,omitempty" json:"hostname" long:"hostname" env:"DOCKER_HOSTNAME" description:"Custom container hostname"`
	Image                  string           `toml:"image" json:"image" long:"image" env:"DOCKER_IMAGE" description:"Docker image to be used"`
	CPUSetCPUs             string           `toml:"cpuset_cpus,omitempty" json:"cpuset_cpus" long:"cpuset-cpus" env:"DOCKER_CPUSET_CPUS" description:"String value containing the cgroups CpusetCpus to use"`
	DNS                    []string         `toml:"dns,omitempty" json:"dns" long:"dns" env:"DOCKER_DNS" description:"A list of DNS servers for the container to use"`
	DNSSearch              []string         `toml:"dns_search,omitempty" json:"dns_search" long:"dns-search" env:"DOCKER_DNS_SEARCH" description:"A list of DNS search domains"`
	Privileged             bool             `toml:"privileged,omitzero" json:"privileged" long:"privileged" env:"DOCKER_PRIVILEGED" description:"Give extended privileges to container"`
	CapAdd                 []string         `toml:"cap_add" json:"cap_add" long:"cap-add" env:"DOCKER_CAP_ADD" description:"Add Linux capabilities"`
	CapDrop                []string         `toml:"cap_drop" json:"cap_drop" long:"cap-drop" env:"DOCKER_CAP_DROP" description:"Drop Linux capabilities"`
	SecurityOpt            []string         `toml:"security_opt" json:"security_opt" long:"security-opt" env:"DOCKER_SECURITY_OPT" description:"Security Options"`
	Devices                []string         `toml:"devices" json:"devices" long:"devices" env:"DOCKER_DEVICES" description:"Add a host device to the container"`
	DisableCache           bool             `toml:"disable_cache,omitzero" json:"disable_cache" long:"disable-cache" env:"DOCKER_DISABLE_CACHE" description:"Disable all container caching"`
	Volumes                []string         `toml:"volumes,omitempty" json:"volumes" long:"volumes" env:"DOCKER_VOLUMES" description:"Bind mount a volumes"`
	CacheDir               string           `toml:"cache_dir,omitempty" json:"cache_dir" long:"cache-dir" env:"DOCKER_CACHE_DIR" description:"Directory where to store caches"`
	ExtraHosts             []string         `toml:"extra_hosts,omitempty" json:"extra_hosts" long:"extra-hosts" env:"DOCKER_EXTRA_HOSTS" description:"Add a custom host-to-IP mapping"`
	VolumesFrom            []string         `toml:"volumes_from,omitempty" json:"volumes_from" long:"volumes-from" env:"DOCKER_VOLUMES_FROM" description:"A list of volumes to inherit from another container"`
	NetworkMode            string           `toml:"network_mode,omitempty" json:"network_mode" long:"network-mode" env:"DOCKER_NETWORK_MODE" description:"Add container to a custom network"`
	Links                  []string         `toml:"links,omitempty" json:"links" long:"links" env:"DOCKER_LINKS" description:"Add link to another container"`
	Services               []string         `toml:"services,omitempty" json:"services" long:"services" env:"DOCKER_SERVICES" description:"Add service that is started with container"`
	WaitForServicesTimeout int              `toml:"wait_for_services_timeout,omitzero" json:"wait_for_services_timeout" long:"wait-for-services-timeout" env:"DOCKER_WAIT_FOR_SERVICES_TIMEOUT" description:"How long to wait for service startup"`
	AllowedImages          []string         `toml:"allowed_images,omitempty" json:"allowed_images" long:"allowed-images" env:"DOCKER_ALLOWED_IMAGES" description:"Whitelist allowed images"`
	AllowedServices        []string         `toml:"allowed_services,omitempty" json:"allowed_services" long:"allowed-services" env:"DOCKER_ALLOWED_SERVICES" description:"Whitelist allowed services"`
	PullPolicy             DockerPullPolicy `toml:"pull_policy,omitempty" json:"pull_policy" long:"pull-policy" env:"DOCKER_PULL_POLICY" description:"Image pull policy: never, if-not-present, always"`
}

type DockerMachine struct {
	IdleCount      int      `long:"idle-nodes" env:"MACHINE_IDLE_COUNT" description:"Maximum idle machines"`
	IdleTime       int      `toml:"IdleTime,omitzero" long:"idle-time" env:"MACHINE_IDLE_TIME" description:"Minimum time after node can be destroyed"`
	MaxBuilds      int      `toml:"MaxBuilds,omitzero" long:"max-builds" env:"MACHINE_MAX_BUILDS" description:"Maximum number of builds processed by machine"`
	MachineDriver  string   `long:"machine-driver" env:"MACHINE_DRIVER" description:"The driver to use when creating machine"`
	MachineName    string   `long:"machine-name" env:"MACHINE_NAME" description:"The template for machine name (needs to include %s)"`
	MachineOptions []string `long:"machine-options" env:"MACHINE_OPTIONS" description:"Additional machine creation options"`

	OffPeakPeriods   []string `long:"off-peak-periods" env:"MACHINE_OFF_PEAK_PERIODS" description:"Time periods when the scheduler is in the OffPeak mode"`
	OffPeakIdleCount int      `long:"off-peak-idle-count" env:"MACHINE_OFF_PEAK_IDLE_COUNT" description:"Maximum idle machines when the scheduler is in the OffPeak mode"`
	OffPeakIdleTime  int      `long:"off-peak-idle-time" env:"MACHINE_OFF_PEAK_IDLE_TIME" description:"Minimum time after machine can be destroyed when the scheduler is in the OffPeak mode"`

	offPeakTimePeriods *timeperiod.TimePeriod
}

type ParallelsConfig struct {
	BaseName         string `toml:"base_name" json:"base_name" long:"base-name" env:"PARALLELS_BASE_NAME" description:"VM name to be used"`
	TemplateName     string `toml:"template_name,omitempty" json:"template_name" long:"template-name" env:"PARALLELS_TEMPLATE_NAME" description:"VM template to be created"`
	DisableSnapshots bool   `toml:"disable_snapshots,omitzero" json:"disable_snapshots" long:"disable-snapshots" env:"PARALLELS_DISABLE_SNAPSHOTS" description:"Disable snapshoting to speedup VM creation"`
}

type VirtualBoxConfig struct {
	BaseName         string `toml:"base_name" json:"base_name" long:"base-name" env:"VIRTUALBOX_BASE_NAME" description:"VM name to be used"`
	BaseSnapshot     string `toml:"base_snapshot,omitempty" json:"base_snapshot" long:"base-snapshot" env:"VIRTUALBOX_BASE_SNAPSHOT" description:"Name or UUID of a specific VM snapshot to clone"`
	DisableSnapshots bool   `toml:"disable_snapshots,omitzero" json:"disable_snapshots" long:"disable-snapshots" env:"VIRTUALBOX_DISABLE_SNAPSHOTS" description:"Disable snapshoting to speedup VM creation"`
}

type KubernetesPullPolicy string

// Get returns one of the predefined values in kubernetes notation or returns an error if the value can't match the predefined
func (p KubernetesPullPolicy) Get() (KubernetesPullPolicy, error) {
	switch {
	case p == "":
		return "", nil
	case p == PullPolicyAlways:
		return "Always", nil
	case p == PullPolicyNever:
		return "Never", nil
	case p == PullPolicyIfNotPresent:
		return "IfNotPresent", nil
	}
	return "", fmt.Errorf("unsupported kubernetes-pull-policy: %v", p)
}

type KubernetesConfig struct {
<<<<<<< HEAD
	Host          string `toml:"host" json:"host" long:"host" env:"KUBERNETES_HOST" description:"Optional Kubernetes master host URL (auto-discovery attempted if not specified)"`
	CertFile      string `toml:"cert_file,omitempty" json:"cert_file" long:"cert-file" env:"KUBERNETES_CERT_FILE" description:"Optional Kubernetes master auth certificate"`
	KeyFile       string `toml:"key_file,omitempty" json:"key_file" long:"key-file" env:"KUBERNETES_KEY_FILE" description:"Optional Kubernetes master auth private key"`
	CAFile        string `toml:"ca_file,omitempty" json:"ca_file" long:"ca-file" env:"KUBERNETES_CA_FILE" description:"Optional Kubernetes master auth ca certificate"`
	Image         string `toml:"image" json:"image" long:"image" env:"KUBERNETES_IMAGE" description:"Default docker image to use for builds when none is specified"`
	Namespace     string `toml:"namespace" json:"namespace" long:"namespace" env:"KUBERNETES_NAMESPACE" description:"Namespace to run Kubernetes jobs in"`
	Privileged    bool   `toml:"privileged,omitzero" json:"privileged" long:"privileged" env:"KUBERNETES_PRIVILEGED" description:"Run all containers with the privileged flag enabled"`
	CPUs          string `toml:"cpus,omitempty" json:"cpus" long:"cpus" env:"KUBERNETES_CPUS" description:"The CPU allocation given to build containers"`
	Memory        string `toml:"memory,omitempty" json:"memory" long:"memory" env:"KUBERNETES_MEMORY" description:"The amount of memory allocated to build containers"`
	ServiceCPUs   string `toml:"service_cpus,omitempty" json:"service_cpus" long:"service-cpus" env:"KUBERNETES_SERVICE_CPUS" description:"The CPU allocation given to build service containers"`
	ServiceMemory string `toml:"service_memory,omitempty" json:"service_memory" long:"service-memory" env:"KUBERNETES_SERVICE_MEMORY" description:"The amount of memory allocated to build service containers"`
	PollInterval  int    `toml:"poll_interval,omitempty" json:"poll_interval" long:"poll-interval" env:"KUBERNETES_POLL_INTERVAL" description:"How frequently, in seconds, the runner will poll the Kubernetes container it has just created to check its status. [Default: 3]"`
	PollTimeout   int    `toml:"poll_timeout,omitempty" json:"poll_timeout" long:"poll-timeout" env:"KUBERNETES_POLL_TIMEOUT" description:"The amount of time, in seconds, that needs to pass before the runner will timeout attempting to connect to the conainer it has just created (useful for queueing more builds that the cluster can handle at a time) [Default: 180]"`
=======
	Host          string               `toml:"host" json:"host" long:"host" env:"KUBERNETES_HOST" description:"Optional Kubernetes master host URL (auto-discovery attempted if not specified)"`
	CertFile      string               `toml:"cert_file" json:"cert_file" long:"cert-file" env:"KUBERNETES_CERT_FILE" description:"Optional Kubernetes master auth certificate"`
	KeyFile       string               `toml:"key_file" json:"key_file" long:"key-file" env:"KUBERNETES_KEY_FILE" description:"Optional Kubernetes master auth private key"`
	CAFile        string               `toml:"ca_file" json:"ca_file" long:"ca-file" env:"KUBERNETES_CA_FILE" description:"Optional Kubernetes master auth ca certificate"`
	Image         string               `toml:"image" json:"image" long:"image" env:"KUBERNETES_IMAGE" description:"Default docker image to use for builds when none is specified"`
	Namespace     string               `toml:"namespace" json:"namespace" long:"namespace" env:"KUBERNETES_NAMESPACE" description:"Namespace to run Kubernetes jobs in"`
	Privileged    bool                 `toml:"privileged" json:"privileged" long:"privileged" env:"KUBERNETES_PRIVILEGED" description:"Run all containers with the privileged flag enabled"`
	CPUs          string               `toml:"cpus" json:"cpus" long:"cpus" env:"KUBERNETES_CPUS" description:"The CPU allocation given to build containers"`
	Memory        string               `toml:"memory" json:"memory" long:"memory" env:"KUBERNETES_MEMORY" description:"The amount of memory allocated to build containers"`
	ServiceCPUs   string               `toml:"service_cpus" json:"service_cpus" long:"service-cpus" env:"KUBERNETES_SERVICE_CPUS" description:"The CPU allocation given to build service containers"`
	ServiceMemory string               `toml:"service_memory" json:"service_memory" long:"service-memory" env:"KUBERNETES_SERVICE_MEMORY" description:"The amount of memory allocated to build service containers"`
	PullPolicy    KubernetesPullPolicy `toml:"pull_policy,omitempty" json:"pull_policy" long:"pull-policy" env:"KUBERNETES_PULL_POLICY" description:"Policy for if/when to pull a container image (never, if-not-present, always). The cluster default will be used if not set"`
>>>>>>> 81a23ec4
}

type RunnerCredentials struct {
	URL       string `toml:"url" json:"url" short:"u" long:"url" env:"CI_SERVER_URL" required:"true" description:"Runner URL"`
	Token     string `toml:"token" json:"token" short:"t" long:"token" env:"CI_SERVER_TOKEN" required:"true" description:"Runner token"`
	TLSCAFile string `toml:"tls-ca-file,omitempty" json:"tls-ca-file" long:"tls-ca-file" env:"CI_SERVER_TLS_CA_FILE" description:"File containing the certificates to verify the peer when using HTTPS"`
}

type CacheConfig struct {
	Type           string `toml:"Type,omitempty" long:"type" env:"CACHE_TYPE" description:"Select caching method: s3, to use S3 buckets"`
	ServerAddress  string `toml:"ServerAddress,omitempty" long:"s3-server-address" env:"S3_SERVER_ADDRESS" description:"A host:port to the used S3-compatible server"`
	AccessKey      string `toml:"AccessKey,omitempty" long:"s3-access-key" env:"S3_ACCESS_KEY" description:"S3 Access Key"`
	SecretKey      string `toml:"SecretKey,omitempty" long:"s3-secret-key" env:"S3_SECRET_KEY" description:"S3 Secret Key"`
	BucketName     string `toml:"BucketName,omitempty" long:"s3-bucket-name" env:"S3_BUCKET_NAME" description:"Name of the bucket where cache will be stored"`
	BucketLocation string `toml:"BucketLocation,omitempty" long:"s3-bucket-location" env:"S3_BUCKET_LOCATION" description:"Name of S3 region"`
	Insecure       bool   `toml:"Insecure,omitempty" long:"s3-insecure" env:"S3_CACHE_INSECURE" description:"Use insecure mode (without https)"`
}

type RunnerSettings struct {
	Executor  string `toml:"executor" json:"executor" long:"executor" env:"RUNNER_EXECUTOR" required:"true" description:"Select executor, eg. shell, docker, etc."`
	BuildsDir string `toml:"builds_dir,omitempty" json:"builds_dir" long:"builds-dir" env:"RUNNER_BUILDS_DIR" description:"Directory where builds are stored"`
	CacheDir  string `toml:"cache_dir,omitempty" json:"cache_dir" long:"cache-dir" env:"RUNNER_CACHE_DIR" description:"Directory where build cache is stored"`

	Environment    []string `toml:"environment,omitempty" json:"environment" long:"env" env:"RUNNER_ENV" description:"Custom environment variables injected to build environment"`
	PreCloneScript string   `toml:"pre_clone_script,omitempty" json:"pre_clone_script" long:"pre-clone-script" env:"RUNNER_PRE_CLONE_SCRIPT" description:"Runner-specific command script executed before code is pulled"`
	PreBuildScript string   `toml:"pre_build_script,omitempty" json:"pre_build_script" long:"pre-build-script" env:"RUNNER_PRE_BUILD_SCRIPT" description:"Runner-specific command script executed after code is pulled, just before build executes"`

	Shell string `toml:"shell,omitempty" json:"shell" long:"shell" env:"RUNNER_SHELL" description:"Select bash, cmd or powershell"`

	SSH        *ssh.Config       `toml:"ssh,omitempty" json:"ssh" group:"ssh executor" namespace:"ssh"`
	Docker     *DockerConfig     `toml:"docker,omitempty" json:"docker" group:"docker executor" namespace:"docker"`
	Parallels  *ParallelsConfig  `toml:"parallels,omitempty" json:"parallels" group:"parallels executor" namespace:"parallels"`
	VirtualBox *VirtualBoxConfig `toml:"virtualbox,omitempty" json:"virtualbox" group:"virtualbox executor" namespace:"virtualbox"`
	Cache      *CacheConfig      `toml:"cache,omitempty" json:"cache" group:"cache configuration" namespace:"cache"`
	Machine    *DockerMachine    `toml:"machine,omitempty" json:"machine" group:"docker machine provider" namespace:"machine"`
	Kubernetes *KubernetesConfig `toml:"kubernetes,omitempty" json:"kubernetes" group:"kubernetes executor" namespace:"kubernetes"`
}

type RunnerConfig struct {
	Name        string `toml:"name" json:"name" short:"name" long:"description" env:"RUNNER_NAME" description:"Runner name"`
	Limit       int    `toml:"limit,omitzero" json:"limit" long:"limit" env:"RUNNER_LIMIT" description:"Maximum number of builds processed by this runner"`
	OutputLimit int    `toml:"output_limit,omitzero" long:"output-limit" env:"RUNNER_OUTPUT_LIMIT" description:"Maximum build trace size in kilobytes"`

	RunnerCredentials
	RunnerSettings
}

type Config struct {
	MetricsServerAddress string          `toml:"metrics_server,omitempty" json:"metrics_server"`
	Concurrent           int             `toml:"concurrent" json:"concurrent"`
	CheckInterval        int             `toml:"check_interval" json:"check_interval" description:"Define active checking interval of jobs"`
	User                 string          `toml:"user,omitempty" json:"user"`
	Runners              []*RunnerConfig `toml:"runners" json:"runners"`
	SentryDSN            *string         `toml:"sentry_dsn"`
	ModTime              time.Time       `toml:"-"`
	Loaded               bool            `toml:"-"`
}

func (c *DockerMachine) GetIdleCount() int {
	if c.isOffPeak() {
		return c.OffPeakIdleCount
	}

	return c.IdleCount
}

func (c *DockerMachine) GetIdleTime() int {
	if c.isOffPeak() {
		return c.OffPeakIdleTime
	}

	return c.IdleTime
}

func (c *DockerMachine) isOffPeak() bool {
	if c.offPeakTimePeriods == nil {
		c.CompileOffPeakPeriods()
	}

	return c.offPeakTimePeriods != nil && c.offPeakTimePeriods.InPeriod()
}

func (c *DockerMachine) CompileOffPeakPeriods() (err error) {
	c.offPeakTimePeriods, err = timeperiod.TimePeriods(c.OffPeakPeriods)
	if err != nil {
		err = errors.New(fmt.Sprint("Invalid OffPeakPeriods value: ", err))
	}

	return
}

func (c *RunnerCredentials) ShortDescription() string {
	return helpers.ShortenToken(c.Token)
}

func (c *RunnerCredentials) UniqueID() string {
	return c.URL + c.Token
}

func (c *RunnerCredentials) Log() *log.Entry {
	if c.ShortDescription() != "" {
		return log.WithField("runner", c.ShortDescription())
	}
	return log.WithFields(log.Fields{})
}

func (c *RunnerConfig) String() string {
	return fmt.Sprintf("%v url=%v token=%v executor=%v", c.Name, c.URL, c.Token, c.Executor)
}

func (c *RunnerConfig) GetVariables() BuildVariables {
	var variables BuildVariables

	for _, environment := range c.Environment {
		if variable, err := ParseVariable(environment); err == nil {
			variable.Internal = true
			variables = append(variables, variable)
		}
	}

	return variables
}

func NewConfig() *Config {
	return &Config{
		Concurrent: 1,
	}
}

func (c *Config) StatConfig(configFile string) error {
	_, err := os.Stat(configFile)
	if err != nil {
		return err
	}
	return nil
}

func (c *Config) LoadConfig(configFile string) error {
	info, err := os.Stat(configFile)

	// permission denied is soft error
	if os.IsNotExist(err) {
		return nil
	} else if err != nil {
		return err
	}

	if _, err = toml.DecodeFile(configFile, c); err != nil {
		return err
	}

	for _, runner := range c.Runners {
		if runner.Machine == nil {
			continue
		}

		err := runner.Machine.CompileOffPeakPeriods()
		if err != nil {
			return err
		}
	}

	c.ModTime = info.ModTime()
	c.Loaded = true
	return nil
}

func (c *Config) SaveConfig(configFile string) error {
	var newConfig bytes.Buffer
	newBuffer := bufio.NewWriter(&newConfig)

	if err := toml.NewEncoder(newBuffer).Encode(c); err != nil {
		log.Fatalf("Error encoding TOML: %s", err)
		return err
	}

	if err := newBuffer.Flush(); err != nil {
		return err
	}

	// create directory to store configuration
	os.MkdirAll(filepath.Dir(configFile), 0700)

	// write config file
	if err := ioutil.WriteFile(configFile, newConfig.Bytes(), 0600); err != nil {
		return err
	}

	c.Loaded = true
	return nil
}

func (c *Config) GetCheckInterval() time.Duration {
	if c.CheckInterval > 0 {
		return time.Duration(c.CheckInterval) * time.Second
	}
	return CheckInterval
}<|MERGE_RESOLUTION|>--- conflicted
+++ resolved
@@ -114,7 +114,6 @@
 }
 
 type KubernetesConfig struct {
-<<<<<<< HEAD
 	Host          string `toml:"host" json:"host" long:"host" env:"KUBERNETES_HOST" description:"Optional Kubernetes master host URL (auto-discovery attempted if not specified)"`
 	CertFile      string `toml:"cert_file,omitempty" json:"cert_file" long:"cert-file" env:"KUBERNETES_CERT_FILE" description:"Optional Kubernetes master auth certificate"`
 	KeyFile       string `toml:"key_file,omitempty" json:"key_file" long:"key-file" env:"KUBERNETES_KEY_FILE" description:"Optional Kubernetes master auth private key"`
@@ -126,22 +125,9 @@
 	Memory        string `toml:"memory,omitempty" json:"memory" long:"memory" env:"KUBERNETES_MEMORY" description:"The amount of memory allocated to build containers"`
 	ServiceCPUs   string `toml:"service_cpus,omitempty" json:"service_cpus" long:"service-cpus" env:"KUBERNETES_SERVICE_CPUS" description:"The CPU allocation given to build service containers"`
 	ServiceMemory string `toml:"service_memory,omitempty" json:"service_memory" long:"service-memory" env:"KUBERNETES_SERVICE_MEMORY" description:"The amount of memory allocated to build service containers"`
+	PullPolicy    KubernetesPullPolicy `toml:"pull_policy,omitempty" json:"pull_policy" long:"pull-policy" env:"KUBERNETES_PULL_POLICY" description:"Policy for if/when to pull a container image (never, if-not-present, always). The cluster default will be used if not set"`
 	PollInterval  int    `toml:"poll_interval,omitempty" json:"poll_interval" long:"poll-interval" env:"KUBERNETES_POLL_INTERVAL" description:"How frequently, in seconds, the runner will poll the Kubernetes container it has just created to check its status. [Default: 3]"`
 	PollTimeout   int    `toml:"poll_timeout,omitempty" json:"poll_timeout" long:"poll-timeout" env:"KUBERNETES_POLL_TIMEOUT" description:"The amount of time, in seconds, that needs to pass before the runner will timeout attempting to connect to the conainer it has just created (useful for queueing more builds that the cluster can handle at a time) [Default: 180]"`
-=======
-	Host          string               `toml:"host" json:"host" long:"host" env:"KUBERNETES_HOST" description:"Optional Kubernetes master host URL (auto-discovery attempted if not specified)"`
-	CertFile      string               `toml:"cert_file" json:"cert_file" long:"cert-file" env:"KUBERNETES_CERT_FILE" description:"Optional Kubernetes master auth certificate"`
-	KeyFile       string               `toml:"key_file" json:"key_file" long:"key-file" env:"KUBERNETES_KEY_FILE" description:"Optional Kubernetes master auth private key"`
-	CAFile        string               `toml:"ca_file" json:"ca_file" long:"ca-file" env:"KUBERNETES_CA_FILE" description:"Optional Kubernetes master auth ca certificate"`
-	Image         string               `toml:"image" json:"image" long:"image" env:"KUBERNETES_IMAGE" description:"Default docker image to use for builds when none is specified"`
-	Namespace     string               `toml:"namespace" json:"namespace" long:"namespace" env:"KUBERNETES_NAMESPACE" description:"Namespace to run Kubernetes jobs in"`
-	Privileged    bool                 `toml:"privileged" json:"privileged" long:"privileged" env:"KUBERNETES_PRIVILEGED" description:"Run all containers with the privileged flag enabled"`
-	CPUs          string               `toml:"cpus" json:"cpus" long:"cpus" env:"KUBERNETES_CPUS" description:"The CPU allocation given to build containers"`
-	Memory        string               `toml:"memory" json:"memory" long:"memory" env:"KUBERNETES_MEMORY" description:"The amount of memory allocated to build containers"`
-	ServiceCPUs   string               `toml:"service_cpus" json:"service_cpus" long:"service-cpus" env:"KUBERNETES_SERVICE_CPUS" description:"The CPU allocation given to build service containers"`
-	ServiceMemory string               `toml:"service_memory" json:"service_memory" long:"service-memory" env:"KUBERNETES_SERVICE_MEMORY" description:"The amount of memory allocated to build service containers"`
-	PullPolicy    KubernetesPullPolicy `toml:"pull_policy,omitempty" json:"pull_policy" long:"pull-policy" env:"KUBERNETES_PULL_POLICY" description:"Policy for if/when to pull a container image (never, if-not-present, always). The cluster default will be used if not set"`
->>>>>>> 81a23ec4
 }
 
 type RunnerCredentials struct {
