<<<<<<< HEAD
v 0.6.0 (unreleased)
- Fetch docker auth from ~/.docker/config.json or ~/.dockercfg
- Added support for NTFSSecurity PowerShell module to address problems with long paths on Windows
- Make the service startup more readable in case of failure: print a nice warning message
- Command line interface for register and run-single accepts all possible config parameters now
- Ask about tags and fix prompt to point to ci.gitlab.com
- Pin to specific Docker API version
- Fix docker volume removal issue
- Add :latest to imageName if missing
=======
v 0.5.4
- Update go-dockerclient to fix problems with creating docker containers
>>>>>>> 297ee5be

v 0.5.3
- Pin to specific Docker API version
- Fix docker volume removal issue

v 0.5.2
- Fixed CentOS6 service script
- Fixed documentation
- Added development documentation
- Log service messages always to syslog

v 0.5.1
- Update link for Docker configuration

v 0.5.0
- Allow to override image and services for Docker executor from Coordinator
- Added support for additional options passed from coordinator
- Added support for receiving and defining allowed images and services from the Coordinator
- Rename gitlab_ci_multi_runner to gitlab-runner
- Don't require config file to exist in order to run runner
- Change where config file is stored: /etc/gitlab-runner/config.toml (*nix, root), ~/.gitlab-runner/config.toml (*nix, user)
- Create config on service install
- Require root to control service on Linux
- Require to specify user when installing service
- Run service as root, but impersonate as --user when executing shell scripts
- Migrate config.toml from user directory to /etc/gitlab-runner/
- Simplify service installation and upgrade
- Add --provides and --replaces to package builder
- Powershell: check exit code in writeCommandChecked
- Added installation tests
- Add runner alpine-based image
- Send executor features with RunnerInfo
- Verbose mode by using `echo` instead of `set -v`
- Colorize bash output
- Set environment variables from bash script: this fixes problem with su
- Don't cache Dockerfile VOLUMEs
- Pass (public) environment variables received from Coordinator to service containers

v 0.4.2
- Force GC cycle after processing build
- Use log-level set to info, but also make `Checking for builds: nothing` being print as debug
- Fix memory leak - don't track references to builds

v 0.4.1
- Fixed service reregistration for RedHat systems

v 0.4.0
- Added CI=true and GITLAB_CI=true to environment variables
- Added output_limit (in kilobytes) to runner config which allows to enlarge default build log size
- Added support for custom variables received from CI
- Added support for SSH identity file
- Optimize build path to make it shorter, more readable and allowing to fix shebang issue
- Make the debug log human readable
- Make default build log limit set to 4096 (4MB)
- Make default concurrent set to 1
- Make default limit for runner set to 1 during registration
- Updated kardianos service to fix OSX service installation
- Updated logrus to make console output readable on Windows
- Change default log level to warning
- Make selection of forward or back slashes dependent by shell not by system
- Prevent runner to be stealth if we reach the MaxTraceOutputSize
- Fixed Windows Batch script when builds are located on different drive
- Fixed Windows runner
- Fixed installation scripts path
- Fixed wrong architecture for i386 debian packages
- Fixed problem allowing commands to consume build script making the build to succeed even if not all commands were executed

v 0.3.4
- Create path before clone to fix Windows issue
- Added CI=true and GITLAB_CI=true
- Fixed wrong architecture for i386 debian packages

v 0.3.3
- Push package to ubuntu/vivid and ol/6 and ol/7

v 0.3.2
- Fixed Windows batch script generator

v 0.3.1
- Remove clean_environment (it was working only for shell scripts)
- Run bash with --login (fixes missing .profile environment)

v 0.3.0
- Added repo slug to build path
- Build path includes repository hostname
- Support TLS connection with Docker
- Default concurrent limit is set to number of CPUs
- Make most of the config options optional
- Rename setup/delete to register/unregister
- Checkout as detached HEAD (fixes compatibility with older git versions)
- Update documentation

v 0.2.0
- Added delete and verify commands
- Limit build trace size (1MB currently)
- Validate build log to contain only valid UTF-8 sequences
- Store build log in memory
- Integrate with ci.gitlab.com
- Make packages for ARM and CentOS 6 and provide beta version
- Store Docker cache in separate containers
- Support host-based volumes for Docker executor
- Don't send build trace if nothing changed
- Refactor build class

v 0.1.17
- Fixed high file descriptor usage that could lead to error: too many open files

v 0.1.16
- Fixed systemd service script

v 0.1.15
- Fix order of executor commands
- Fixed service creation options
- Fixed service installation on OSX

v 0.1.14
- Use custom kardianos/service with enhanced service scripts
- Remove all system specific packages and use universal for package manager

v 0.1.13
- Added abstraction over shells
- Moved all bash specific stuff to shells/bash.go
- Select default shell for OS (bash for Unix, batch for Windows)
- Added Windows Cmd support
- Added Windows PowerShell support
- Added the kardianos/service which allows to easily run gitlab-ci-multi-runner as service on different platforms
- Unregister Parallels VMs which are invalid
- Delete Parallels VM if it doesn't contain snapshots
- Fixed concurrency issue when assigning unique names

v 0.1.12
- Abort all jobs if interrupt or SIGTERM is received
- Runner now handles HUP and reloads config on-demand
- Refactored runner setup allowing to non-interactive configuration of all questioned parameters
- Added CI_PROJECT_DIR environment variable
- Make golint happy (in most cases)

v 0.1.11
- Package as .deb and .rpm and push it to packagecloud.io (for now)

v 0.1.10
- Wait for docker service to come up (Loïc Guitaut)
- Send build log as early as possible

v 0.1.9
- Fixed problem with resetting ruby environment

v 0.1.8
- Allow to use prefixed services
- Allow to run on Heroku
- Inherit environment variables by default for shell scripts
- Mute git messages during checkout
- Remove some unused internal messages from build log

v 0.1.7
- Fixed git checkout

v 0.1.6
- Remove Docker containers before starting job

v 0.1.5
- Added Parallels executor which can use snapshots for fast revert (only OSX supported)
- Refactored sources

v 0.1.4
- Remove Job and merge it into Build
- Introduce simple API server
- Ask for services during setup

v 0.1.3
- Optimize setup
- Optimize multi-runner setup - making it more concurrent
- Send description instead of hostname during registration
- Don't ask for tags

v 0.1.2
- Make it work on Windows

v 0.1.1
- Added Docker services

v 0.1.0
- Initial public release<|MERGE_RESOLUTION|>--- conflicted
+++ resolved
@@ -1,4 +1,3 @@
-<<<<<<< HEAD
 v 0.6.0 (unreleased)
 - Fetch docker auth from ~/.docker/config.json or ~/.dockercfg
 - Added support for NTFSSecurity PowerShell module to address problems with long paths on Windows
@@ -8,10 +7,9 @@
 - Pin to specific Docker API version
 - Fix docker volume removal issue
 - Add :latest to imageName if missing
-=======
+
 v 0.5.4
 - Update go-dockerclient to fix problems with creating docker containers
->>>>>>> 297ee5be
 
 v 0.5.3
 - Pin to specific Docker API version
