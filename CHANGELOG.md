--- conflicted
+++ resolved
@@ -1,13 +1,13 @@
-<<<<<<< HEAD
 v 0.6.0 (unreleased)
 - Fetch docker auth from ~/.docker/config.json or ~/.dockercfg
 - Added support for NTFSSecurity PowerShell module to address problems with long paths on Windows
 - Make the service startup more readable in case of failure: print a nice warning message
 - Command line interface for register and run-single accepts all possible config parameters now
 - Ask about tags and fix prompt to point to ci.gitlab.com
-=======
+- Pin to specific Docker API version
+- Fix docker volume removal issue
+
 v 0.5.3
->>>>>>> 971b2df8
 - Pin to specific Docker API version
 - Fix docker volume removal issue
 
