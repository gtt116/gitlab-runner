--- conflicted
+++ resolved
@@ -1,4 +1,3 @@
-<<<<<<< HEAD
 v 10.4.0-rc1 (2018-01-08)
 - Add (overwritable) pod annotations for the kubernetes executor !666
 - docker.allowed_images can use glob syntax in config.toml !721
@@ -11,10 +10,9 @@
 - Fix data race in function common.(*Trace).Write() !784
 - Fix data races in executor/docker package !800
 - Fix data races in network package !775
-=======
+
 v 10.3.1 (2018-01-22)
 - Always load OS certificate pool when evaluating TLS connections !804
->>>>>>> 35afcf65
 
 v 10.3.0 (2017-12-22)
 - Do not use `git config --local` as it's not available in git v1.7.1 !790
